# Copyright 2019 Microsoft Corporation
#
# Licensed under the Apache License, Version 2.0 (the "License");
# you may not use this file except in compliance with the License.
# You may obtain a copy of the License at
#
#     http://www.apache.org/licenses/LICENSE-2.0
#
# Unless required by applicable law or agreed to in writing, software
# distributed under the License is distributed on an "AS IS" BASIS,
# WITHOUT WARRANTIES OR CONDITIONS OF ANY KIND, either express or implied.
# See the License for the specific language governing permissions and
# limitations under the License.
#
# Requires Python 2.6+ and Openssl 1.0+
#

import os
import re
import platform
import sys

import azurelinuxagent.common.conf as conf
import azurelinuxagent.common.utils.shellutil as shellutil
from azurelinuxagent.common.utils.flexible_version import FlexibleVersion
from azurelinuxagent.common.future import ustr, get_linux_distribution

__DAEMON_VERSION_ENV_VARIABLE = '_AZURE_GUEST_AGENT_DAEMON_VERSION_'
"""
    The daemon process sets this variable's value to the daemon's version number.
    The variable is set only on versions >= 2.2.53
"""


def set_daemon_version(version):
    """
    Sets the value of the _AZURE_GUEST_AGENT_DAEMON_VERSION_ environment variable.

    The given 'version' can be a FlexibleVersion or a string that can be parsed into a FlexibleVersion
    """
    flexible_version = version if isinstance(version, FlexibleVersion) else FlexibleVersion(version)
    os.environ[__DAEMON_VERSION_ENV_VARIABLE] = ustr(flexible_version)


def get_daemon_version():
    """
    Retrieves the value of the _AZURE_GUEST_AGENT_DAEMON_VERSION_ environment variable.
    The value indicates the version of the daemon that started the current agent process or, if the current
    process is the daemon, the version of the current process.
    If the variable is not set (because the agent is < 2.2.53, or the process was not started by the daemon and
    the process is not the daemon itself) the function returns "0.0.0.0"
    """
    if __DAEMON_VERSION_ENV_VARIABLE in os.environ:
        return FlexibleVersion(os.environ[__DAEMON_VERSION_ENV_VARIABLE])
    return FlexibleVersion("0.0.0.0")


def get_f5_platform():
    """
    Add this workaround for detecting F5 products because BIG-IP/IQ/etc do
    not show their version info in the /etc/product-version location. Instead,
    the version and product information is contained in the /VERSION file.
    """
    result = [None, None, None, None]
    f5_version = re.compile("^Version: (\d+\.\d+\.\d+)")  # pylint: disable=W1401
    f5_product = re.compile("^Product: ([\w-]+)")  # pylint: disable=W1401

    with open('/VERSION', 'r') as fh:
        content = fh.readlines()
        for line in content:
            version_matches = f5_version.match(line)
            product_matches = f5_product.match(line)
            if version_matches:
                result[1] = version_matches.group(1)
            elif product_matches:
                result[3] = product_matches.group(1)
                if result[3] == "BIG-IP":
                    result[0] = "bigip"
                    result[2] = "bigip"
                elif result[3] == "BIG-IQ":
                    result[0] = "bigiq"
                    result[2] = "bigiq"
                elif result[3] == "iWorkflow":
                    result[0] = "iworkflow"
                    result[2] = "iworkflow"
    return result


def get_checkpoint_platform():
    take = build = release = ""
    full_name = open("/etc/cp-release").read().strip()
    with open("/etc/cloud-version") as f:
        for line in f:
            k, _, v = line.partition(": ")
            v = v.strip()
            if k == "release":
                release = v
            elif k == "take":
                take = v
            elif k == "build":
                build = v
    return ["gaia", take + "." + build, release, full_name]


def get_distro():
    if 'FreeBSD' in platform.system():
        release = re.sub('\-.*\Z', '', ustr(platform.release()))  # pylint: disable=W1401
        osinfo = ['freebsd', release, '', 'freebsd']
    elif 'OpenBSD' in platform.system():
        release = re.sub('\-.*\Z', '', ustr(platform.release()))  # pylint: disable=W1401
        osinfo = ['openbsd', release, '', 'openbsd']
    elif 'Linux' in platform.system():
        osinfo = get_linux_distribution(0, 'alpine')
    elif 'NS-BSD' in platform.system():
        release = re.sub('\-.*\Z', '', ustr(platform.release()))  # pylint: disable=W1401
        osinfo = ['nsbsd', release, '', 'nsbsd']
    else:
        try:
            # dist() removed in Python 3.8
            osinfo = list(platform.dist()) + ['']  # pylint: disable=W1505,E1101
        except Exception:
            osinfo = ['UNKNOWN', 'FFFF', '', '']

    # The platform.py lib has issue with detecting oracle linux distribution.
    # Merge the following patch provided by oracle as a temporary fix.
    if os.path.exists("/etc/oracle-release"):
        osinfo[2] = "oracle"
        osinfo[3] = "Oracle Linux"

    if os.path.exists("/etc/euleros-release"):
        osinfo[0] = "euleros"

    if os.path.exists("/etc/mariner-release"):
        osinfo[0] = "mariner"

    # The platform.py lib has issue with detecting BIG-IP linux distribution.
    # Merge the following patch provided by F5.
    if os.path.exists("/shared/vadc"):
        osinfo = get_f5_platform()

    if os.path.exists("/etc/cp-release"):
        osinfo = get_checkpoint_platform()

    if os.path.exists("/home/guestshell/azure"):
        osinfo = ['iosxe', 'csr1000v', '', 'Cisco IOSXE Linux']

    # Remove trailing whitespace and quote in distro name
    osinfo[0] = osinfo[0].strip('"').strip(' ').lower()
    return osinfo

COMMAND_ABSENT = ustr("Absent")
COMMAND_FAILED = ustr("Failed")


def get_lis_version():
    """
    This uses the Linux kernel's 'modinfo' command to retrieve the
    "version" field for the "hv_vmbus" kernel module (the LIS
    drivers). This is the documented method to retrieve the LIS module
    version. Every Linux guest on Hyper-V will have this driver, but
    it may not be installed as a module (it could instead be built
    into the kernel). In that case, this will return "Absent" instead
    of the version, indicating the driver version can be deduced from
    the kernel version. It will only return "Failed" in the presence
    of an exception.

    This function is used to generate telemetry for the version of the
    LIS drivers installed on the VM. The function and associated
    telemetry can be removed after a few releases.
    """
    try:
        modinfo_output = shellutil.run_command(["modinfo", "-F", "version", "hv_vmbus"])
        if modinfo_output:
            return modinfo_output
        # If the system doesn't have LIS drivers, 'modinfo' will
        # return nothing on stdout, which will cause 'run_command'
        # to return an empty string.
        return COMMAND_ABSENT
    except Exception:
        # Ignore almost every possible exception because this is in a
        # critical code path. Unfortunately the logger isn't already
        # imported in this module or we'd log this too.
        return COMMAND_FAILED

def has_logrotate():
    try:
        logrotate_version = shellutil.run_command(["logrotate", "--version"]).split("\n")[0]
        return logrotate_version
    except shellutil.CommandError:
        # A non-zero return code means that logrotate isn't present on 
        # the system; --version shouldn't fail otherwise.
        return COMMAND_ABSENT
    except Exception:
        return COMMAND_FAILED


AGENT_NAME = "WALinuxAgent"
AGENT_LONG_NAME = "Azure Linux Agent"
<<<<<<< HEAD
# Setting the version to 9.9.9.9 for testing purposes.
# Replace this with the actual agent version on release.
# Current Agent Version = 2.2.54.2
AGENT_VERSION = '9.9.9.9'
=======
AGENT_VERSION = '2.2.53.1'
>>>>>>> 2f304110
AGENT_LONG_VERSION = "{0}-{1}".format(AGENT_NAME, AGENT_VERSION)
AGENT_DESCRIPTION = """
The Azure Linux Agent supports the provisioning and running of Linux
VMs in the Azure cloud. This package should be installed on Linux disk
images that are built to run in the Azure environment.
"""

AGENT_DIR_GLOB = "{0}-*".format(AGENT_NAME)
AGENT_PKG_GLOB = "{0}-*.zip".format(AGENT_NAME)

AGENT_PATTERN = "{0}-(.*)".format(AGENT_NAME)
AGENT_NAME_PATTERN = re.compile(AGENT_PATTERN)
AGENT_PKG_PATTERN = re.compile(AGENT_PATTERN+"\.zip")  # pylint: disable=W1401
AGENT_DIR_PATTERN = re.compile(".*/{0}".format(AGENT_PATTERN))

# The execution mode of the VM - IAAS or PAAS. Linux VMs are only executed in IAAS mode.
AGENT_EXECUTION_MODE = "IAAS"

EXT_HANDLER_PATTERN = b".*/WALinuxAgent-(\d+.\d+.\d+[.\d+]*).*-run-exthandlers"  # pylint: disable=W1401
EXT_HANDLER_REGEX = re.compile(EXT_HANDLER_PATTERN)

__distro__ = get_distro()
DISTRO_NAME = __distro__[0]
DISTRO_VERSION = __distro__[1]
DISTRO_CODE_NAME = __distro__[2]
DISTRO_FULL_NAME = __distro__[3]

PY_VERSION = sys.version_info
PY_VERSION_MAJOR = sys.version_info[0]
PY_VERSION_MINOR = sys.version_info[1]
PY_VERSION_MICRO = sys.version_info[2]


# Set the CURRENT_AGENT and CURRENT_VERSION to match the agent directory name
# - This ensures the agent will "see itself" using the same name and version
#   as the code that downloads agents.
def set_current_agent():
    path = os.getcwd()
    lib_dir = conf.get_lib_dir()
    if lib_dir[-1] != os.path.sep:
        lib_dir += os.path.sep
    agent = path[len(lib_dir):].split(os.path.sep)[0]
    match = AGENT_NAME_PATTERN.match(agent)
    if match:
        version = match.group(1)
    else:
        agent = AGENT_LONG_VERSION
        version = AGENT_VERSION
    return agent, FlexibleVersion(version)


def is_agent_package(path):
    path = os.path.basename(path)
    return not re.match(AGENT_PKG_PATTERN, path) is None


def is_agent_path(path):
    path = os.path.basename(path)
    return not re.match(AGENT_NAME_PATTERN, path) is None


CURRENT_AGENT, CURRENT_VERSION = set_current_agent()


def set_goal_state_agent():
    agent = None
    if os.path.isdir("/proc"):
        pids = [pid for pid in os.listdir('/proc') if pid.isdigit()]
    else:
        pids = []
    for pid in pids:
        try:
            pname = open(os.path.join('/proc', pid, 'cmdline'), 'rb').read()
            match = EXT_HANDLER_REGEX.match(pname)
            if match:
                agent = match.group(1)
                if PY_VERSION_MAJOR > 2:
                    agent = agent.decode('UTF-8')
                break
        except IOError:
            continue
    if agent is None:
        agent = CURRENT_VERSION
    return agent


GOAL_STATE_AGENT_VERSION = set_goal_state_agent()


def is_current_agent_installed():
    return CURRENT_AGENT == AGENT_LONG_VERSION<|MERGE_RESOLUTION|>--- conflicted
+++ resolved
@@ -196,14 +196,7 @@
 
 AGENT_NAME = "WALinuxAgent"
 AGENT_LONG_NAME = "Azure Linux Agent"
-<<<<<<< HEAD
-# Setting the version to 9.9.9.9 for testing purposes.
-# Replace this with the actual agent version on release.
-# Current Agent Version = 2.2.54.2
-AGENT_VERSION = '9.9.9.9'
-=======
-AGENT_VERSION = '2.2.53.1'
->>>>>>> 2f304110
+AGENT_VERSION = '2.2.54.2'
 AGENT_LONG_VERSION = "{0}-{1}".format(AGENT_NAME, AGENT_VERSION)
 AGENT_DESCRIPTION = """
 The Azure Linux Agent supports the provisioning and running of Linux
