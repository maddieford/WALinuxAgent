--- conflicted
+++ resolved
@@ -85,12 +85,9 @@
 _NUM_OF_STATUS_FILE_RETRIES = 5
 _STATUS_FILE_RETRY_DELAY = 2  # seconds
 
-<<<<<<< HEAD
 # This is the default sequence number we use when there are no settings available for Handlers
 _DEFAULT_SEQ_NO = "0"
-=======
 _ENABLE_EXTENSION_TELEMETRY_PIPELINE = True
->>>>>>> 2f304110
 
 
 class ValidHandlerStatus(object):
