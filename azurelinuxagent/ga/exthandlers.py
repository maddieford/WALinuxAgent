--- conflicted
+++ resolved
@@ -1117,12 +1117,8 @@
         last_update = int(time.time() - os.stat(heartbeat_file).st_mtime)
         return last_update <= 600
 
-<<<<<<< HEAD
-    def launch_command(self, cmd, timeout=300, extension_error_code=ExtensionErrorCodes.PluginProcessingError, env=None):
-=======
     def launch_command(self, cmd, timeout=300, extension_error_code=ExtensionErrorCodes.PluginProcessingError,
                        env=None):
->>>>>>> 0f1f1cf1
         begin_utc = datetime.datetime.utcnow()
         self.logger.verbose("Launch command: [{0}]", cmd)
 
@@ -1139,23 +1135,6 @@
                     # as root-relative. (Issue #1170)
                     full_path = os.path.join(base_dir, cmd.lstrip(os.path.sep))
 
-<<<<<<< HEAD
-                    def pre_exec_function():
-                        """
-                        Change process state before the actual target process is started. Effectively, this runs between
-                        the fork() and the exec() of sub-process creation.
-                        """
-                        os.setsid()
-                        CGroups.add_to_extension_cgroup(self.ext_handler.name, os.getpid())
-
-                    process = subprocess.Popen(full_path,
-                                               shell=True,
-                                               cwd=base_dir,
-                                               stdout=stdout,
-                                               stderr=stderr,
-                                               env=env,
-                                               preexec_fn=pre_exec_function)
-=======
                     process = CGroupConfigurator.get_instance().start_extension_command(
                         extension_name=self.get_full_name(),
                         command=full_path,
@@ -1165,23 +1144,12 @@
                         stdout=stdout,
                         stderr=stderr)
 
->>>>>>> 0f1f1cf1
                 except OSError as e:
                     raise ExtensionOperationError("Failed to launch '{0}': {1}".format(full_path, e.strerror),
                                                   code=extension_error_code)
 
-<<<<<<< HEAD
-                try:
-                    cg = CGroups.for_extension(self.ext_handler.name)
-                    CGroupsTelemetry.track_extension(self.ext_handler.name, cg)
-                except Exception as e:
-                    self.logger.warn("Unable to setup cgroup {0}: {1}".format(self.ext_handler.name, e))
-
-                msg = ExtHandlerInstance._capture_process_output(process, stdout, stderr, cmd, timeout, extension_error_code)
-=======
                 msg = ExtHandlerInstance._capture_process_output(process, stdout, stderr, cmd, timeout,
                                                                  extension_error_code)
->>>>>>> 0f1f1cf1
 
                 duration = elapsed_milliseconds(begin_utc)
                 log_msg = "{0}\n{1}".format(cmd, "\n".join([line for line in msg.split('\n') if line != ""]))
@@ -1201,11 +1169,7 @@
         # timeout expired
         if retry == 0:
             os.killpg(os.getpgid(process.pid), signal.SIGKILL)
-<<<<<<< HEAD
-            raise ExtensionError("Timeout({0}): {1}\n{2}".format(timeout, cmd, read_output()),
-=======
             raise ExtensionError("Timeout({0}): {1}\n{2}".format(timeout, cmd, read_output(stdout_file, stderr_file)),
->>>>>>> 0f1f1cf1
                                  code=ExtensionErrorCodes.PluginHandlerScriptTimedout)
 
         # process completed or forked; sleep 1 sec to give the child process (if any) a chance to start
