--- conflicted
+++ resolved
@@ -1509,12 +1509,6 @@
 
         test_data = mockwiredata.WireProtocolData(mockwiredata.DATA_FILE_INVALID_VM_META_DATA)
         exthandlers_handler, protocol = self._create_mock(test_data, mock_get, mock_crypt, *args)
-<<<<<<< HEAD
-
-        exthandlers_handler.run()
-        self._assert_handler_status(protocol.report_vm_status, "Ready", 1, "1.0.0")
-=======
->>>>>>> b0417f32
 
         exthandlers_handler.run()
         self._assert_handler_status(protocol.report_vm_status, "Ready", 1, "1.0.0")
