--- conflicted
+++ resolved
@@ -1322,7 +1322,7 @@
         self._test_run_latest()
         self.assertEqual(0, mock_signal.call_count)
 
-    @skip_if_predicate_true(lambda: True, "This test has a dependency on the agent version being 9.9.* and breaks when updating the agent version during release")
+    # @skip_if_predicate_true(lambda: True, "This test has a dependency on the agent version being 9.9.* and breaks when updating the agent version during release")
     def test_get_latest_agent_should_return_latest_agent_even_on_bad_error_json(self):
         dst_ver = self.prepare_agents()
         # Add a malformed error.json file in all existing agents
@@ -1709,7 +1709,7 @@
                 with patch('azurelinuxagent.common.conf.enable_firewall', return_value=True):
                     with patch.object(osutil, '_enable_firewall', True):
                         # drop rule is present
-<<<<<<< HEAD
+# <<<<<<< HEAD
                         mock_iptables.set_command(
                             AddFirewallRules.get_wire_non_root_drop_rule(AddFirewallRules.CHECK_COMMAND,
                                                                          mock_iptables.destination,
@@ -1743,21 +1743,21 @@
                         self.assertEqual(len(filtered_mock_iptable_calls), 3,
                                          "Incorrect number of calls to iptables: [{0}]".format(
                                              mock_iptables.command_calls))
-=======
-                        mock_iptables.set_command(osutil.get_firewall_drop_command(mock_iptables.wait, AddFirewallRules.CHECK_COMMAND, mock_iptables.destination), exit_code=0)
-                        # non root tcp iptable rule is absent
-                        mock_iptables.set_command(osutil.get_accept_tcp_rule(mock_iptables.wait, AddFirewallRules.CHECK_COMMAND, mock_iptables.destination), exit_code=1)
-                        update_handler.run(debug=True)
-
-                        drop_check_command = TestOSUtil._command_to_string(osutil.get_firewall_drop_command(mock_iptables.wait, AddFirewallRules.CHECK_COMMAND, mock_iptables.destination))
-                        accept_tcp_check_rule = TestOSUtil._command_to_string(osutil.get_accept_tcp_rule(mock_iptables.wait, AddFirewallRules.CHECK_COMMAND, mock_iptables.destination))
-                        accept_tcp_insert_rule = TestOSUtil._command_to_string(osutil.get_accept_tcp_rule(mock_iptables.wait, AddFirewallRules.INSERT_COMMAND, mock_iptables.destination))
-
-                        # Filtering the mock iptable command calls with only the once related to this test.
-                        filtered_mock_iptable_calls = [cmd for cmd in mock_iptables.command_calls if cmd in [drop_check_command, accept_tcp_check_rule, accept_tcp_insert_rule]]
-
-                        self.assertEqual(len(filtered_mock_iptable_calls), 3, "Incorrect number of calls to iptables: [{0}]".format(mock_iptables.command_calls))
->>>>>>> e4cba48b
+# =======
+#                         mock_iptables.set_command(osutil.get_firewall_drop_command(mock_iptables.wait, AddFirewallRules.CHECK_COMMAND, mock_iptables.destination), exit_code=0)
+#                         # non root tcp iptable rule is absent
+#                         mock_iptables.set_command(osutil.get_accept_tcp_rule(mock_iptables.wait, AddFirewallRules.CHECK_COMMAND, mock_iptables.destination), exit_code=1)
+#                         update_handler.run(debug=True)
+#
+#                         drop_check_command = TestOSUtil._command_to_string(osutil.get_firewall_drop_command(mock_iptables.wait, AddFirewallRules.CHECK_COMMAND, mock_iptables.destination))
+#                         accept_tcp_check_rule = TestOSUtil._command_to_string(osutil.get_accept_tcp_rule(mock_iptables.wait, AddFirewallRules.CHECK_COMMAND, mock_iptables.destination))
+#                         accept_tcp_insert_rule = TestOSUtil._command_to_string(osutil.get_accept_tcp_rule(mock_iptables.wait, AddFirewallRules.INSERT_COMMAND, mock_iptables.destination))
+#
+#                         # Filtering the mock iptable command calls with only the once related to this test.
+#                         filtered_mock_iptable_calls = [cmd for cmd in mock_iptables.command_calls if cmd in [drop_check_command, accept_tcp_check_rule, accept_tcp_insert_rule]]
+#
+#                         self.assertEqual(len(filtered_mock_iptable_calls), 3, "Incorrect number of calls to iptables: [{0}]".format(mock_iptables.command_calls))
+# >>>>>>> master
                         self.assertEqual(filtered_mock_iptable_calls[0], drop_check_command,
                                          "The first command should check the drop rule")
                         self.assertEqual(filtered_mock_iptable_calls[1], accept_tcp_check_rule,
@@ -1772,7 +1772,7 @@
                 with patch('azurelinuxagent.common.conf.enable_firewall', return_value=True):
                     with patch.object(osutil, '_enable_firewall', True):
                         # drop rule is not available
-<<<<<<< HEAD
+# <<<<<<< HEAD
                         mock_iptables.set_command(
                             AddFirewallRules.get_wire_non_root_drop_rule(AddFirewallRules.CHECK_COMMAND,
                                                                          mock_iptables.destination,
@@ -1801,20 +1801,20 @@
                         self.assertEqual(len(filtered_mock_iptable_calls), 1,
                                          "Incorrect number of calls to iptables: [{0}]".format(
                                              mock_iptables.command_calls))
-=======
-                        mock_iptables.set_command(osutil.get_firewall_drop_command(mock_iptables.wait, AddFirewallRules.CHECK_COMMAND, mock_iptables.destination), exit_code=1)
-
-                        update_handler.run(debug=True)
-
-                        drop_check_command = TestOSUtil._command_to_string(osutil.get_firewall_drop_command(mock_iptables.wait, AddFirewallRules.CHECK_COMMAND, mock_iptables.destination))
-                        accept_tcp_check_rule = TestOSUtil._command_to_string(osutil.get_accept_tcp_rule(mock_iptables.wait, AddFirewallRules.CHECK_COMMAND, mock_iptables.destination))
-                        accept_tcp_insert_rule = TestOSUtil._command_to_string(osutil.get_accept_tcp_rule(mock_iptables.wait, AddFirewallRules.INSERT_COMMAND, mock_iptables.destination))
-
-                        # Filtering the mock iptable command calls with only the once related to this test.
-                        filtered_mock_iptable_calls = [cmd for cmd in mock_iptables.command_calls if cmd in [drop_check_command, accept_tcp_check_rule, accept_tcp_insert_rule]]
-
-                        self.assertEqual(len(filtered_mock_iptable_calls), 1, "Incorrect number of calls to iptables: [{0}]".format(mock_iptables.command_calls))
->>>>>>> e4cba48b
+# =======
+#                         mock_iptables.set_command(osutil.get_firewall_drop_command(mock_iptables.wait, AddFirewallRules.CHECK_COMMAND, mock_iptables.destination), exit_code=1)
+#
+#                         update_handler.run(debug=True)
+#
+#                         drop_check_command = TestOSUtil._command_to_string(osutil.get_firewall_drop_command(mock_iptables.wait, AddFirewallRules.CHECK_COMMAND, mock_iptables.destination))
+#                         accept_tcp_check_rule = TestOSUtil._command_to_string(osutil.get_accept_tcp_rule(mock_iptables.wait, AddFirewallRules.CHECK_COMMAND, mock_iptables.destination))
+#                         accept_tcp_insert_rule = TestOSUtil._command_to_string(osutil.get_accept_tcp_rule(mock_iptables.wait, AddFirewallRules.INSERT_COMMAND, mock_iptables.destination))
+#
+#                         # Filtering the mock iptable command calls with only the once related to this test.
+#                         filtered_mock_iptable_calls = [cmd for cmd in mock_iptables.command_calls if cmd in [drop_check_command, accept_tcp_check_rule, accept_tcp_insert_rule]]
+#
+#                         self.assertEqual(len(filtered_mock_iptable_calls), 1, "Incorrect number of calls to iptables: [{0}]".format(mock_iptables.command_calls))
+# >>>>>>> master
                         self.assertEqual(filtered_mock_iptable_calls[0], drop_check_command,
                                          "The first command should check the drop rule")
 
@@ -1825,7 +1825,7 @@
                 with patch('azurelinuxagent.common.conf.enable_firewall', return_value=True):
                     with patch.object(osutil, '_enable_firewall', True):
                         # drop rule is available
-<<<<<<< HEAD
+# <<<<<<< HEAD
                         mock_iptables.set_command(
                             AddFirewallRules.get_wire_non_root_drop_rule(AddFirewallRules.CHECK_COMMAND,
                                                                          mock_iptables.destination,
@@ -1859,22 +1859,22 @@
                         self.assertEqual(len(filtered_mock_iptable_calls), 2,
                                          "Incorrect number of calls to iptables: [{0}]".format(
                                              mock_iptables.command_calls))
-=======
-                        mock_iptables.set_command(osutil.get_firewall_drop_command(mock_iptables.wait, AddFirewallRules.CHECK_COMMAND, mock_iptables.destination), exit_code=0)
-                        # non root tcp iptable rule is available
-                        mock_iptables.set_command(osutil.get_accept_tcp_rule(mock_iptables.wait, AddFirewallRules.CHECK_COMMAND, mock_iptables.destination), exit_code=0)
-
-                        update_handler.run(debug=True)
-
-                        drop_check_command = TestOSUtil._command_to_string(osutil.get_firewall_drop_command(mock_iptables.wait, AddFirewallRules.CHECK_COMMAND, mock_iptables.destination))
-                        accept_tcp_check_rule = TestOSUtil._command_to_string(osutil.get_accept_tcp_rule(mock_iptables.wait, AddFirewallRules.CHECK_COMMAND, mock_iptables.destination))
-                        accept_tcp_insert_rule = TestOSUtil._command_to_string(osutil.get_accept_tcp_rule(mock_iptables.wait, AddFirewallRules.INSERT_COMMAND, mock_iptables.destination))
-
-                        # Filtering the mock iptable command calls with only the once related to this test.
-                        filtered_mock_iptable_calls = [cmd for cmd in mock_iptables.command_calls if cmd in [drop_check_command, accept_tcp_check_rule, accept_tcp_insert_rule]]
-
-                        self.assertEqual(len(filtered_mock_iptable_calls), 2, "Incorrect number of calls to iptables: [{0}]".format(mock_iptables.command_calls))
->>>>>>> e4cba48b
+# =======
+#                         mock_iptables.set_command(osutil.get_firewall_drop_command(mock_iptables.wait, AddFirewallRules.CHECK_COMMAND, mock_iptables.destination), exit_code=0)
+#                         # non root tcp iptable rule is available
+#                         mock_iptables.set_command(osutil.get_accept_tcp_rule(mock_iptables.wait, AddFirewallRules.CHECK_COMMAND, mock_iptables.destination), exit_code=0)
+#
+#                         update_handler.run(debug=True)
+#
+#                         drop_check_command = TestOSUtil._command_to_string(osutil.get_firewall_drop_command(mock_iptables.wait, AddFirewallRules.CHECK_COMMAND, mock_iptables.destination))
+#                         accept_tcp_check_rule = TestOSUtil._command_to_string(osutil.get_accept_tcp_rule(mock_iptables.wait, AddFirewallRules.CHECK_COMMAND, mock_iptables.destination))
+#                         accept_tcp_insert_rule = TestOSUtil._command_to_string(osutil.get_accept_tcp_rule(mock_iptables.wait, AddFirewallRules.INSERT_COMMAND, mock_iptables.destination))
+#
+#                         # Filtering the mock iptable command calls with only the once related to this test.
+#                         filtered_mock_iptable_calls = [cmd for cmd in mock_iptables.command_calls if cmd in [drop_check_command, accept_tcp_check_rule, accept_tcp_insert_rule]]
+#
+#                         self.assertEqual(len(filtered_mock_iptable_calls), 2, "Incorrect number of calls to iptables: [{0}]".format(mock_iptables.command_calls))
+# >>>>>>> master
                         self.assertEqual(filtered_mock_iptable_calls[0], drop_check_command,
                                          "The first command should check the drop rule")
                         self.assertEqual(filtered_mock_iptable_calls[1], accept_tcp_check_rule,
