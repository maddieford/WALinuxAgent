--- conflicted
+++ resolved
@@ -7,12 +7,6 @@
   # Add SETUPOPTS="check flake8" to enable flake8 checks
 
 matrix:
-<<<<<<< HEAD
-  allow_failures:
-    - python: nightly
-
-=======
->>>>>>> 0f1f1cf1
   # exclude the default "python" build - we're being specific here...
   exclude:
     - python:
@@ -34,10 +28,6 @@
           --cover-min-percentage=60 --cover-branches
           --cover-package=azurelinuxagent --cover-xml"
           SETUPOPTS=""
-<<<<<<< HEAD
-    - python: nightly
-=======
->>>>>>> 0f1f1cf1
 
 install:
   - pip install -r requirements.txt
